--- conflicted
+++ resolved
@@ -1,14 +1,8 @@
 {
   "name": "@hoprnet/hopr-ethereum",
-<<<<<<< HEAD
   "version": "0.4.0",
   "description": "On-chain logic for hoprnet.org",
   "homepage": "https://hoprnet.org",
-=======
-  "version": "0.4.2",
-  "description": "On-chain logic for hopr.network",
-  "homepage": "https://hopr.network",
->>>>>>> bc010c3a
   "repository": {
     "type": "git",
     "url": "https://github.com/hoprnet/hopr-ethereum.git"
@@ -44,11 +38,7 @@
     }
   },
   "dependencies": {
-<<<<<<< HEAD
-    "@hoprnet/hopr-demo-seeds": "1.8.0",
-=======
     "@hoprnet/hopr-demo-seeds": "1.8",
->>>>>>> bc010c3a
     "@hoprnet/hopr-utils": "0.3.0",
     "@openzeppelin/contracts": "^3.0.1",
     "@openzeppelin/test-helpers": "^0.5.5",
@@ -56,18 +46,11 @@
     "@truffle/hdwallet-provider": "^1.0.34",
     "bignumber.js": "^9.0.0",
     "dotenv": "^8.2.0",
-<<<<<<< HEAD
     "secp256k1": "4.0.2",
     "truffle": "^5.1.23",
     "truffle-plugin-verify": "^0.3.11",
     "ts-node": "^8.10.2",
     "web3": "^1.2.11"
-=======
-    "truffle": "^5.1.25",
-    "truffle-plugin-verify": "^0.3.10",
-    "ts-node": "^8.9.1",
-    "web3": "^1.2.7"
->>>>>>> bc010c3a
   },
   "devDependencies": {
     "@hoprnet/hopr-testing": "0.2.0",
