{
  "name": "@hoprnet/hopr-ethereum",
<<<<<<< HEAD
  "version": "1.1.5",
=======
  "version": "1.2.0",
>>>>>>> fe30db7f
  "description": "On-chain logic for hoprnet.org",
  "homepage": "https://hoprnet.org",
  "repository": {
    "type": "git",
    "url": "https://github.com/hoprnet/hopr-ethereum.git"
  },
  "license": "LGPL-3.0-only",
  "main": "./build/lib/scripts/api.js",
  "files": [
    "truffle-networks.js",
    "truffle-config.js",
    "contracts/",
    "build/extracted/",
    "build/lib/",
    "migrations/",
    "!*.test.ts"
  ],
  "engines": {
    "yarn": ">= 1.19.2",
    "node": ">= 12.9.1"
  },
  "scripts": {
    "build": "ts-node -T ./scripts/cli.ts build",
    "coverage": "ts-node -T ./scripts/cli.ts coverage",
    "fund": "ts-node -T ./scripts/cli.ts fund",
    "migrate": "ts-node -T ./scripts/cli.ts migrate",
    "verify": "ts-node -T ./scripts/cli.ts verify",
    "network": "ts-node -T ./scripts/cli.ts network",
    "test": "ts-node -T ./scripts/cli.ts test",
    "lint": "prettier --check .",
    "prepublish": "yarn build"
  },
  "husky": {
    "hooks": {
      "pre-commit": "yarn lint"
    }
  },
  "dependencies": {
    "@hoprnet/hopr-demo-seeds": "1.8",
    "@hoprnet/hopr-utils": "0.5.2",
    "@openzeppelin/contracts": "^3.0.1",
    "@openzeppelin/test-helpers": "^0.5.5",
    "@truffle/debug-utils": "^4.1.1",
    "@truffle/hdwallet-provider": "^1.0.34",
    "bignumber.js": "^9.0.0",
    "dotenv": "^8.2.0",
    "secp256k1": "4.0.2",
    "truffle": "^5.1.23",
    "truffle-plugin-verify": "^0.3.11",
    "ts-node": "^8.10.2",
    "web3": "^1.2.11"
  },
  "devDependencies": {
    "@hoprnet/hopr-testing": "0.2.0",
    "@types/chai": "^4.2.11",
    "@types/mocha": "^8.0.1",
    "@types/node": "~12",
    "@types/secp256k1": "^4.0.1",
    "chai": "^4.2.0",
    "ganache-core": "^2.10.2",
    "husky": "^4.2.5",
    "mocha": "^8.1.0",
    "prettier": "^2.0.5",
    "prettier-plugin-solidity": "^1.0.0-alpha.55",
    "solhint": "^3.1.0",
    "solidity-coverage": "^0.7.9",
    "truffle-typings": "^1.0.8",
    "typechain": "^1.0.5",
    "typechain-target-truffle": "^1.0.2",
    "typescript": "^3.9"
  }
}<|MERGE_RESOLUTION|>--- conflicted
+++ resolved
@@ -1,10 +1,6 @@
 {
   "name": "@hoprnet/hopr-ethereum",
-<<<<<<< HEAD
-  "version": "1.1.5",
-=======
   "version": "1.2.0",
->>>>>>> fe30db7f
   "description": "On-chain logic for hoprnet.org",
   "homepage": "https://hoprnet.org",
   "repository": {
