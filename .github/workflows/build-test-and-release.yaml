--- conflicted
+++ resolved
@@ -54,11 +54,7 @@
       - uses: actions/checkout@v2
       - uses: actions/setup-node@v1
         with:
-<<<<<<< HEAD
-          node-version: '12.9.1'
-=======
-          node-version: 12
->>>>>>> 583b1702
+          node-version: 12
           registry-url: https://registry.npmjs.org/
       - name: Use Master
         run: git fetch origin && git checkout master
@@ -77,10 +73,6 @@
       - name: Build library
         working-directory: ${{ env.workDir }}
         run: |
-<<<<<<< HEAD
-          yarn policies set-version 1.19.2
-=======
->>>>>>> 583b1702
           yarn build
       - name: Set name / email for commit
         run: git config --global user.email "noreply@hoprnet.org" && git config --global user.name "HOPR Versioning robot"
@@ -114,11 +106,7 @@
       - uses: actions/checkout@v2
       - uses: actions/setup-node@v1
         with:
-<<<<<<< HEAD
-          node-version: '12.9.1'
-=======
-          node-version: 12
->>>>>>> 583b1702
+          node-version: 12
           registry-url: https://registry.npmjs.org/
       - name: Use Master
         run: git fetch origin && git checkout master
@@ -137,10 +125,6 @@
       - name: Build library
         working-directory: ${{ env.workDir }}
         run: |
-<<<<<<< HEAD
-          yarn policies set-version 1.19.2
-=======
->>>>>>> 583b1702
           yarn build
       - name: Set name / email for commit
         run: git config --global user.email "noreply@hoprnet.org" && git config --global user.name "HOPR Versioning robot"
@@ -173,11 +157,7 @@
       - uses: actions/checkout@v2
       - uses: actions/setup-node@v1
         with:
-<<<<<<< HEAD
-          node-version: '12.9.1'
-=======
-          node-version: 12
->>>>>>> 583b1702
+          node-version: 12
           registry-url: https://registry.npmjs.org/
       - name: Use Master
         run: git fetch origin && git checkout master
@@ -196,10 +176,6 @@
       - name: Build library
         working-directory: ${{ env.workDir }}
         run: |
-<<<<<<< HEAD
-          yarn policies set-version 1.19.2
-=======
->>>>>>> 583b1702
           yarn build
       - name: Set name / email for commit
         run: git config --global user.email "noreply@hoprnet.org" && git config --global user.name "HOPR Versioning robot"
