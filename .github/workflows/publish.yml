<<<<<<< HEAD
# This workflow will run a pre-release version of the built package.
# See more in https://github.com/esamattis/npm-release

name: Publish
=======
name: Deploy to NPM
>>>>>>> eede424a

on:
  push:
    branches: [master]

jobs:
  publish:
    runs-on: ubuntu-latest
    steps:
      - uses: actions/checkout@v2
      - name: Cache node_modules
        id: cache-modules
        uses: actions/cache@v1
        with:
          path: node_modules
          key: ${{ runner.OS }}-build-${{ hashFiles('package.json') }}
      - name: Install node modules
        if: steps.cache-modules.outputs.cache-hit != 'true'
        run: yarn install --frozen-lockfile
      - name: Build library
        run: yarn build
      - name: Test library
        run: yarn test
      - name: Setup NPM Registry
        run: npm config set //npm.pkg.github.com/:_authToken=${{ secrets.GITHUB_TOKEN }}
      - name: Publish
        run: npm publish<|MERGE_RESOLUTION|>--- conflicted
+++ resolved
@@ -1,11 +1,4 @@
-<<<<<<< HEAD
-# This workflow will run a pre-release version of the built package.
-# See more in https://github.com/esamattis/npm-release
-
 name: Publish
-=======
-name: Deploy to NPM
->>>>>>> eede424a
 
 on:
   push:
